--- conflicted
+++ resolved
@@ -43,11 +43,7 @@
   "author": "Brandon Keepers",
   "license": "ISC",
   "dependencies": {
-<<<<<<< HEAD
-    "@octokit/rest": "14.0.8",
-=======
     "@octokit/rest": "14.0.9",
->>>>>>> f3792a4c
     "bottleneck": "^2.0.0",
     "bunyan": "^1.8.12",
     "bunyan-format": "^0.2.1",
