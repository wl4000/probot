--- conflicted
+++ resolved
@@ -21,15 +21,13 @@
 
 console.log('Listening on http://localhost:' + PORT);
 
-<<<<<<< HEAD
 // Show trace for any unhandled rejections
 process.on('unhandledRejection', reason => {
   robot.log.error(reason);
 });
 
+// Handle case when webhook creation fails
 webhook.on('error', err => {
   robot.log.error(err);
 });
-=======
->>>>>>> 298275fa
 module.exports = robot;