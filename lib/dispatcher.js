--- conflicted
+++ resolved
@@ -17,27 +17,19 @@
     ];
 
     // Handle all behaviors
-<<<<<<< HEAD
-    return Promise.all(workflows.map(w => {
-      return evaluators.map(E => {
-        const evaluator = new E();
-        if (evaluator.checkIfEventApplies(context.event)) {
-          return evaluator.evaluate(w, context);
-        } else {
-          return [];
-        }
-      });
-=======
     return Promise.all(config.workflows.map(w => {
       if (w.matches(this.event)) {
         return evaluators.map(E => {
           const evaluator = new E();
-          return evaluator.evaluate(w, context);
+          if (evaluator.checkIfEventApplies(context.event)) {
+            return evaluator.evaluate(w, context);
+          } else {
+            return [];
+          }
         });
       } else {
         return false;
       }
->>>>>>> 80733c28
     }).reduce((a, b) => {
       return a.concat(b);
     }, []));
