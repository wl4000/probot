<<<<<<< HEAD
import * as Logger from 'bunyan'
import * as express from 'express'
=======
import Logger from 'bunyan'
import cacheManager from 'cache-manager'
import express from 'express'
>>>>>>> 1642a237
import {Application, WebhookEvent} from './application'
import {Context} from './context'
import {GitHubApp} from './github-app'
import {logger} from './logger'
import {resolve} from './resolver'
import {createServer} from './server'
import {createWebhookProxy} from './webhook-proxy'

const Webhooks = require('@octokit/webhooks')
const logRequestErrors = require('./middleware/log-request-errors')

const defaultApps = [
  require('./plugins/sentry'),
  require('./plugins/stats'),
  require('./plugins/default')
]

export class Probot {
  public server: express.Application
  public webhook: any
  public logger: Logger

  private options: Options
  private apps: Application[]
  private adapter: GitHubApp

  constructor(options: Options) {
    options.webhookPath = options.webhookPath || '/'
    options.secret = options.secret || 'development'
    this.options = options
    this.logger = logger
    this.apps = []
    this.webhook = new Webhooks({path: options.webhookPath, secret: options.secret})
    this.server = createServer({logger})
    this.server.use(this.webhook.middleware)


    this.adapter = new GitHubApp({ id: options.id, cert: options.cert })

    // Log all received webhooks
    this.webhook.on('*', (event: any) => {
      const webhookEvent = { ...event, event: event.name }
      delete webhookEvent.name

      this.receive(webhookEvent)
    })

    // Log all webhook errors
    this.webhook.on('error', this.errorHandler)
  }

  public errorHandler (err: Error) {
    switch (err.message) {
      case 'X-Hub-Signature does not match blob signature':
      case 'No X-Hub-Signature found on request':
        logger.error('Go to https://github.com/settings/apps/YOUR_APP and verify that the Webhook secret matches the value of the WEBHOOK_SECRET environment variable.')
        break
      case 'error:0906D06C:PEM routines:PEM_read_bio:no start line':
      case '{"message":"A JSON web token could not be decoded","documentation_url":"https://developer.github.com/v3"}':
        logger.error('Your private key (usually a .pem file) is not correct. Go to https://github.com/settings/apps/YOUR_APP and generate a new PEM file. If you\'re deploying to Now, visit https://probot.github.io/docs/deployment/#now.')
        break
      default:
        logger.error(err)
    }
  }

  public receive (event: WebhookEvent) {
    this.logger.debug({event}, 'Webhook received')
    return Promise.all(this.apps.map(app => app.receive(event)))
  }

  public load (plugin: string | Plugin) {
    if (typeof plugin === 'string') {
      plugin = resolve(plugin) as Plugin
    }

    const app = new Application({adapter: this.adapter, catchErrors: true})

    // Connect the router from the app to the server
    this.server.use(app.router)

    // Initialize the plugin
    plugin(app)
    this.apps.push(app)

    return app
  }

  public setup (apps: Array<string | Plugin>) {
    // Log all unhandled rejections
    process.on('unhandledRejection', this.errorHandler)

    // Load the given apps along with the default apps
    apps.concat(defaultApps).forEach(app => this.load(app))

    // Register error handler as the last middleware
    this.server.use(logRequestErrors)
  }

  public start () {
    if (this.options.webhookProxy) {
      createWebhookProxy({
        logger,
        path: this.options.webhookPath,
        port: this.options.port,
        url: this.options.webhookProxy,
      })
    }

    this.server.listen(this.options.port)
    logger.info('Listening on http://localhost:' + this.options.port)
  }
}

export const createProbot = (options: Options) => new Probot(options)

export type Plugin = (app: Application) => void

export interface Options {
  webhookPath?: string
  secret?: string,
  id: number,
  cert: string,
  webhookProxy?: string,
  port?: number
}

export { Logger, Context, Application }<|MERGE_RESOLUTION|>--- conflicted
+++ resolved
@@ -1,11 +1,5 @@
-<<<<<<< HEAD
-import * as Logger from 'bunyan'
-import * as express from 'express'
-=======
 import Logger from 'bunyan'
-import cacheManager from 'cache-manager'
 import express from 'express'
->>>>>>> 1642a237
 import {Application, WebhookEvent} from './application'
 import {Context} from './context'
 import {GitHubApp} from './github-app'
