import {AnyResponse} from '@octokit/rest'
import {Request,Response} from 'express'

// Built-in plugin to expose stats about the deployment
module.exports = async (app: any): Promise<void> => {
  if (process.env.DISABLE_STATS) {
    return
  }

  const REFRESH_INTERVAL = 60 * 60 * 1000

  // Cache of stats that get reported
  const stats = {installations: 0, popular: [{}]}

  // Refresh the stats when the plugin is loaded
  const initializing = refresh()

  // Refresh the stats on an interval
  setInterval(refresh, REFRESH_INTERVAL)

  // Check for accounts (typically spammy or abusive) to ignore
  const ignoredAccounts = (process.env.IGNORED_ACCOUNTS || '').toLowerCase().split(',')

  // Setup /probot/stats endpoint to return cached stats
  app.router.get('/probot/stats', async (req: Request, res: Response) => {
    // ensure stats are loaded
    await initializing
    res.json(stats)
  })

  async function refresh () {
    const installations = await getInstallations()

    stats.installations = installations.length
    stats.popular = await popularInstallations(installations)
  }

  async function getInstallations (): Promise<Installation[]> {
    const github = await app.adapter.auth()
    const req = github.apps.getInstallations({per_page: 100})
    return github.paginate(req, (res: AnyResponse) => res.data)
  }

  async function popularInstallations (installations: Installation[]): Promise<Account[]> {
    let popular = await Promise.all(installations.map(async (installation) => {
<<<<<<< HEAD
      const github = await app.adapter.auth(installation.id)
=======
      const {account} = installation

      if (ignoredAccounts.includes(account.login.toLowerCase())) {
        account.stars = 0
        app.log.debug({installation}, 'Installation is ignored')
        return account
      }

      const github = await app.auth(installation.id)
>>>>>>> cec2e58d

      const req = github.apps.getInstallationRepositories({per_page: 100})
      const repositories: Repository[] = await github.paginate(req, (res: AnyResponse) => {
        return res.data.repositories.filter((repository: Repository) => !repository.private)
      })

      account.stars = repositories.reduce((stars, repository) => {
        return stars + repository.stargazers_count
      }, 0)

      return account
    }))

    popular = popular.filter(installation => installation.stars > 0)
    return popular.sort((a, b) => b.stars - a.stars).slice(0, 10)
  }
}

interface Installation {
  id: number
  account: Account
}

interface Account {
  stars: number
  login: string
}

interface Repository {
  private: boolean
  stargazers_count: number
}<|MERGE_RESOLUTION|>--- conflicted
+++ resolved
@@ -43,9 +43,6 @@
 
   async function popularInstallations (installations: Installation[]): Promise<Account[]> {
     let popular = await Promise.all(installations.map(async (installation) => {
-<<<<<<< HEAD
-      const github = await app.adapter.auth(installation.id)
-=======
       const {account} = installation
 
       if (ignoredAccounts.includes(account.login.toLowerCase())) {
@@ -54,8 +51,7 @@
         return account
       }
 
-      const github = await app.auth(installation.id)
->>>>>>> cec2e58d
+      const github = await app.adapter.auth(installation.id)
 
       const req = github.apps.getInstallationRepositories({per_page: 100})
       const repositories: Repository[] = await github.paginate(req, (res: AnyResponse) => {
